--- conflicted
+++ resolved
@@ -4,21 +4,13 @@
 base_seed: 42
 
 dnd:
-<<<<<<< HEAD
   size: 3_000
   key_size: 32
   lr: 0.5
-  use_critic_grads: True
-=======
-  size: 6_000
-  key_size: 64
-  lr: 0.7
   lr_schedule:
     end: 0.01
     steps: 1_000
   use_critic_grads: True
-
->>>>>>> e8715d38
 
 training_steps: 2000000
 gamma: 0.99
