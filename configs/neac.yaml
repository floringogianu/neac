experiment: neac
algo: neac
env_name: LunarLander-v2
base_seed: 42

dnd:
<<<<<<< HEAD
  size: 3_000
  key_size: 32
  lr: 0.5
  use_critic_grads: True
=======
  size: 6_000
  key_size: 64
  knn_no: 12
  lr: 0.7
  lr_schedule:
    end: 0.01
    steps: 1_000
  use_critic_grads: True

>>>>>>> beb22611

training_steps: 2000000
gamma: 0.99
nsteps: 50
beta_entropy: 0.001
lr: 0.005

log_frequency: 100  # episodes
val_frequency: 25000  # steps
val_episodes: 100<|MERGE_RESOLUTION|>--- conflicted
+++ resolved
@@ -4,12 +4,6 @@
 base_seed: 42
 
 dnd:
-<<<<<<< HEAD
-  size: 3_000
-  key_size: 32
-  lr: 0.5
-  use_critic_grads: True
-=======
   size: 6_000
   key_size: 64
   knn_no: 12
@@ -19,7 +13,6 @@
     steps: 1_000
   use_critic_grads: True
 
->>>>>>> beb22611
 
 training_steps: 2000000
 gamma: 0.99
